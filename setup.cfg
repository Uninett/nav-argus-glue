--- conflicted
+++ resolved
@@ -1,11 +1,7 @@
 [metadata]
 name = nav-argus-glue
-<<<<<<< HEAD
-author='Morten Brekkevold'
-version = 0.2
-=======
+author = Morten Brekkevold
 version = 0.5.0
->>>>>>> 70e2acca
 description = An Argus glue service for Network Administration Visualized
 long_description = file: README.md
 long_description_content_type = text/markdown
